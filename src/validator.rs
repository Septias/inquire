//! This module contains the type aliases for functions called as validators
//! of a given input.
//!
//! Validators receive the user input to a given prompt and decide whether
//! they are valid, returning `Ok(())` in the process, or invalid, returning
//! `Err(String)`, where the `String` content is an error message to be
//! displayed to the end user.
//!
//! When creating containers of validators, e.g. when calling `with_validators`
//! in a prompt, you might need to type hint the container with one of the types
//! below.
//!
//! This module also provides several built-in validators generated through macros,
//! exported with the `builtin_validators` feature.

use crate::answer::OptionAnswer;

/// Type alias for validators that receive a string slice as the input,
/// such as [Text](crate::Text) and [Password](crate::Password).
///
/// If the input provided by the user is valid, your validator should return `Ok(())`.
///
/// If the input is not valid, your validator should return `Err(String)`,
/// where the content of `Err` is a string whose content will be displayed
/// to the user as an error message. It is recommended that this value gives
/// a helpful feedback to the user.
///
/// # Examples
///
/// ```
/// use inquire::validator::StringValidator;
///
/// let validator: StringValidator = &|input| match input.chars().find(|c| c.is_numeric()) {
///     Some(_) => Ok(()),
///     None => Err(String::from(
///         "Your password should contain at least 1 digit",
///     )),
/// };
///
/// assert_eq!(Ok(()), validator("hunter2"));
/// assert_eq!(
///     Err(String::from("Your password should contain at least 1 digit")),
///     validator("password")
/// );
/// ```
pub type StringValidator<'a> = &'a dyn Fn(&str) -> Result<(), String>;

/// Type alias for validators used in [DateSelect](crate::DateSelect) prompts.
///
/// If the input provided by the user is valid, your validator should return `Ok(())`.
///
/// If the input is not valid, your validator should return `Err(String)`,
/// where the content of `Err` is a string whose content will be displayed
/// to the user as an error message. It is recommended that this value gives
/// a helpful feedback to the user.
///
/// # Examples
///
/// ```
/// use chrono::{Datelike, NaiveDate, Weekday};
/// use inquire::validator::DateValidator;
///
/// let validator: DateValidator = &|input| {
///     if input.weekday() == Weekday::Sat || input.weekday() == Weekday::Sun {
///         Err(String::from("Weekends are not allowed"))
///     } else {
///         Ok(())
///     }
/// };
///
/// assert_eq!(Ok(()), validator(NaiveDate::from_ymd(2021, 7, 26)));
/// assert_eq!(
///     Err(String::from("Weekends are not allowed")),
///     validator(NaiveDate::from_ymd(2021, 7, 25))
/// );
/// ```
#[cfg(feature = "date")]
pub type DateValidator<'a> = &'a dyn Fn(chrono::NaiveDate) -> Result<(), String>;

/// Type alias for validators used in [MultiSelect](crate::MultiSelect) prompts.
///
/// If the input provided by the user is valid, your validator should return `Ok(())`.
///
/// If the input is not valid, your validator should return `Err(String)`,
/// where the content of `Err` is a string whose content will be displayed
/// to the user as an error message. It is recommended that this value gives
/// a helpful feedback to the user.
///
/// # Examples
///
/// ```
/// use inquire::OptionAnswer;
/// use inquire::validator::MultiOptionValidator;
///
/// let validator: MultiOptionValidator = &|input| {
///     if input.len() <= 2 {
///         Ok(())
///     } else {
///         Err(String::from("You should select at most two options"))
///     }
/// };
///
/// let mut ans = vec![OptionAnswer::new(0, "a"), OptionAnswer::new(1, "b")];
/// assert_eq!(Ok(()), validator(&ans));
///
/// ans.push(OptionAnswer::new(3, "d"));
/// assert_eq!(
///     Err(String::from("You should select at most two options")),
///     validator(&ans)
/// );
/// ```
pub type MultiOptionValidator<'a> = &'a dyn Fn(&[OptionAnswer]) -> Result<(), String>;

/// Built-in validator that checks whether the answer is not empty.
///
/// # Arguments
///
/// * `$message` - optional - Error message returned by the validator.
///   Defaults to "A response is required."
///
/// # Examples
///
/// ```
/// use inquire::{required, validator::StringValidator};
///
/// let validator: StringValidator = required!();
/// assert_eq!(Ok(()), validator("Generic input"));
/// assert_eq!(Err(String::from("A response is required.")), validator(""));
///
/// let validator: StringValidator = required!("No empty!");
/// assert_eq!(Ok(()), validator("Generic input"));
/// assert_eq!(Err(String::from("No empty!")), validator(""));
/// ```
#[macro_export]
#[cfg(feature = "builtin_validators")]
macro_rules! required {
    () => {
        $crate::required! {"A response is required."}
    };

    ($message:expr) => {
        &|a| match a.is_empty() {
            true => Err(String::from($message)),
            false => Ok(()),
        }
    };
}

/// Built-in validator that checks whether the answer length is smaller than
/// or equal to the specified threshold.
///
/// Be careful when using this as a StringValidator. The `len()` method used
/// in this validator is not the best tool for that. See this
/// [StackOverflow question](https://stackoverflow.com/questions/46290655/get-the-string-length-in-characters-in-rust)
///
/// # Arguments
///
/// * `$length` - Maximum length of the input.
/// * `$message` - optional - Error message returned by the validator.
///   Defaults to "The length of the response should be at most $length"
///
/// # Examples
///
/// ```
/// use inquire::{max_length, validator::StringValidator};
///
/// let validator: StringValidator = max_length!(5);
/// assert_eq!(Ok(()), validator("Good"));
/// assert_eq!(Err(String::from("The length of the response should be at most 5")), validator("Terrible"));
///
/// let validator: StringValidator = max_length!(5, "Not too large!");
/// assert_eq!(Ok(()), validator("Good"));
/// assert_eq!(Err(String::from("Not too large!")), validator("Terrible"));
/// ```
#[macro_export]
#[cfg(feature = "builtin_validators")]
macro_rules! max_length {
    ($length:expr) => {
        $crate::max_length! {$length, format!("The length of the response should be at most {}", $length)}
    };

    ($length:expr, $message:expr) => {
        {
            &|a| match a.len() {
                _len if _len <= $length => Ok(()),
                _ => Err(String::from($message)),
            }

        }
    };
}

/// Built-in validator that checks whether the answer length is larger than
/// or equal to the specified threshold.
///
/// Be careful when using this as a StringValidator. The `len()` method used
/// in this validator is not the best tool for that. See this
/// [StackOverflow question](https://stackoverflow.com/questions/46290655/get-the-string-length-in-characters-in-rust)
///
/// # Arguments
///
/// * `$length` - Minimum length of the input.
/// * `$message` - optional - Error message returned by the validator.
///   Defaults to "The length of the response should be at least $length"
///
/// # Examples
///
/// ```
/// use inquire::{min_length, validator::StringValidator};
///
/// let validator: StringValidator = min_length!(3);
/// assert_eq!(Ok(()), validator("Yes"));
/// assert_eq!(Err(String::from("The length of the response should be at least 3")), validator("No"));
///
/// let validator: StringValidator = min_length!(3, "You have to give me more than that!");
/// assert_eq!(Ok(()), validator("Yes"));
/// assert_eq!(Err(String::from("You have to give me more than that!")), validator("No"));
/// ```
#[macro_export]
#[cfg(feature = "builtin_validators")]
macro_rules! min_length {
    ($length:expr) => {
        $crate::min_length! {$length, format!("The length of the response should be at least {}", $length)}
    };

    ($length:expr, $message:expr) => {
        {
            &|a| match a.len() {
                _len if _len >= $length => Ok(()),
                _ => Err(String::from($message)),
            }
        }
    };
}

/// Built-in validator that checks whether the answer length is equal to
/// the specified value.
///
/// Be careful when using this as a StringValidator. The `len()` method used
/// in this validator is not the best tool for that. See this
/// [StackOverflow question](https://stackoverflow.com/questions/46290655/get-the-string-length-in-characters-in-rust)
///
/// # Arguments
///
/// * `$length` - Expected length of the input.
/// * `$message` - optional - Error message returned by the validator.
///   Defaults to "The length of the response should be $length"
///
/// # Examples
///
/// ```
/// use inquire::{length, validator::StringValidator};
///
/// let validator: StringValidator = length!(3);
/// assert_eq!(Ok(()), validator("Yes"));
/// assert_eq!(Err(String::from("The length of the response should be 3")), validator("No"));
///
/// let validator: StringValidator = length!(3, "Three characters please.");
/// assert_eq!(Ok(()), validator("Yes"));
/// assert_eq!(Err(String::from("Three characters please.")), validator("No"));
/// ```
#[macro_export]
#[cfg(feature = "builtin_validators")]
macro_rules! length {
    ($length:expr) => {
        $crate::length! {$length, format!("The length of the response should be {}", $length)}
    };

    ($length:expr, $message:expr) => {{
        &|a| match a.len() {
            _len if _len == $length => Ok(()),
            _ => Err(String::from($message)),
        }
    }};
<<<<<<< HEAD
}

/// Built-in validator that checks whether the answer is able to be successfully
/// parsed to a given type, such as f64.
/// [The given type must implement the FromStr trait.](https://doc.rust-lang.org/stable/std/primitive.str.html#method.parse)
///
/// # Arguments
///
/// * `$type` - Target type of the parsing operation.
/// * `$message` - optional - Error message returned by the validator.
///   Defaults to "Failure when parsing response to type $type"
///
/// # Examples
///
/// ```
/// use inquire::{parse_primitive, validator::StringValidator};
///
/// let validator: StringValidator = parse_primitive!(f64);
/// assert_eq!(Ok(()), validator("32.44"));
/// assert_eq!(Err(String::from("Failure when parsing response to type f64")), validator("32f"));
///
/// let validator: StringValidator = parse_primitive!(f64, "Invalid number");
/// assert_eq!(Ok(()), validator("11e15"));
/// assert_eq!(Err(String::from("Invalid number")), validator("11^2"));
/// ```
#[macro_export]
#[cfg(feature = "builtin_validators")]
macro_rules! parse_primitive {
    ($type:ty) => {
        $crate::parse_primitive! {$type, format!("Failure when parsing response to type {}", std::any::type_name::<$type>())}
    };

    ($type:ty, $message:expr) => {{
        &|a| match a.parse::<$type>() {
            Ok(_) => Ok(()),
            Err(err) => Err(String::from($message)),
        }
    }};
=======
>>>>>>> 31451f33
}<|MERGE_RESOLUTION|>--- conflicted
+++ resolved
@@ -272,45 +272,4 @@
             _ => Err(String::from($message)),
         }
     }};
-<<<<<<< HEAD
-}
-
-/// Built-in validator that checks whether the answer is able to be successfully
-/// parsed to a given type, such as f64.
-/// [The given type must implement the FromStr trait.](https://doc.rust-lang.org/stable/std/primitive.str.html#method.parse)
-///
-/// # Arguments
-///
-/// * `$type` - Target type of the parsing operation.
-/// * `$message` - optional - Error message returned by the validator.
-///   Defaults to "Failure when parsing response to type $type"
-///
-/// # Examples
-///
-/// ```
-/// use inquire::{parse_primitive, validator::StringValidator};
-///
-/// let validator: StringValidator = parse_primitive!(f64);
-/// assert_eq!(Ok(()), validator("32.44"));
-/// assert_eq!(Err(String::from("Failure when parsing response to type f64")), validator("32f"));
-///
-/// let validator: StringValidator = parse_primitive!(f64, "Invalid number");
-/// assert_eq!(Ok(()), validator("11e15"));
-/// assert_eq!(Err(String::from("Invalid number")), validator("11^2"));
-/// ```
-#[macro_export]
-#[cfg(feature = "builtin_validators")]
-macro_rules! parse_primitive {
-    ($type:ty) => {
-        $crate::parse_primitive! {$type, format!("Failure when parsing response to type {}", std::any::type_name::<$type>())}
-    };
-
-    ($type:ty, $message:expr) => {{
-        &|a| match a.parse::<$type>() {
-            Ok(_) => Ok(()),
-            Err(err) => Err(String::from($message)),
-        }
-    }};
-=======
->>>>>>> 31451f33
 }